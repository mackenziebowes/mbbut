--- conflicted
+++ resolved
@@ -1,7 +1,7 @@
-<<<<<<< HEAD
 # MBBUT Project Goals
 
 ## Core Features
+
 - Fast and reliable backup utility for migration scenarios
 - Configurable blacklist for directories and file extensions
 - Efficient file compression using zstd
@@ -10,6 +10,7 @@
 - Command-line interface with clap
 
 ## User Interface
+
 - Interactive CLI interface using cliclack
 - Command-line arguments for headless operation:
   - `setup`: Configure a new backup job
@@ -17,15 +18,17 @@
   - `resume`: Resume a previously interrupted backup
 
 ## Technical Requirements
+
 - Efficient use of system resources
 - Resume capability for interrupted transfers
 - Robust error handling
 - Full unit test coverage
 - Detailed documentation
-=======
+
 # Project Goals
 
 ## Core Features
+
 1. Easy backup configuration through an interactive CLI
 2. Resumable backups with hash-based change detection
 3. File compression for efficient storage
@@ -34,6 +37,7 @@
 6. Multi-threaded operation for performance
 
 ## CLI Features
+
 - Interactive mode for first-time users
 - Command-line arguments for automation
 - Run command to execute backups
@@ -41,7 +45,7 @@
 - Decompress command to restore compressed files
 
 ## Future Enhancements
+
 - Batch decompression
 - Progress indicators for large files
-- Integrity verification
->>>>>>> 25a87739
+- Integrity verification