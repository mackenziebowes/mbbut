--- conflicted
+++ resolved
@@ -8,11 +8,8 @@
 6. ✅ Add compression with zstd
 7. ✅ Integrate parallel processing with rayon
 8. ✅ Build resumability system
-<<<<<<< HEAD
 9. ✅ Enhance resume functionality with dedicated clap command
-=======
-9. ✅ Add decompression CLI command
->>>>>>> 25a87739
+10. ✅ Add decompression CLI command
 
 ## Implementation Complete
 
@@ -27,32 +24,30 @@
 - Command-line interface with clap
 
 The program can be run with:
-```
-<<<<<<< HEAD
+
+```
 cargo run -- setup   # For first-time setup
 cargo run -- run     # To run a backup
 cargo run -- resume  # To resume an interrupted backup
-=======
-cargo run -- setup       # For first-time setup
-cargo run -- run         # To run a backup
 cargo run -- decompress  # To decompress a file
->>>>>>> 25a87739
 ```
 
 Or interactively:
+
 ```
 cargo run
 ```
 
-<<<<<<< HEAD
 ## Resume Command Implementation Plan
 
 ### Understanding Current State
+
 - The tool currently supports backup operations that compress files and track them with hash registry
 - Existing commands: Run and Setup
 - Basic resumability exists but no dedicated command for it
 
 ### Feature Requirements
+
 1. Add a new "Resume" subcommand to the clap Commands enum
 2. Modify the BackupJob to handle resume operations explicitly
 3. Update the main.rs to handle the new Resume command
@@ -61,45 +56,53 @@
 ### Implementation Steps
 
 #### 1. Modify Command Enum
+
 - Add a "Resume" command to the Commands enum in main.rs
 - Include similar options to Run (config file path)
 - Add appropriate documentation
 
 #### 2. Enhance BackupJob Implementation
+
 - Add a method specifically for resuming transfers
 - Reuse existing hash registry to identify files that still need processing
 - Update progress reporting to show "resuming" status
 
 #### 3. Update Main Function
+
 - Add a match arm for the Resume command
 - Load configuration and hash registry similar to Run
 - Call the appropriate BackupJob method for resuming
 - Add "resume" as an option to the interactive menu
 
 #### 4. Testing
+
 - Verify that partially completed backups can be resumed
 - Ensure only unprocessed files are transferred
 - Confirm that the hash registry is properly updated
 
 ### Technical Details
+
 - Use the existing HashRegistry to identify which files have already been processed
 - Leverage the same file traversal logic but with explicit messaging about resuming
 - Maintain the same parallel processing capabilities
 - Add appropriate user feedback about the resume operation
-=======
+
 ## Decompression Feature Plan
 
 ### Overview
+
 Add a new CLI command to decompress `.zst` files using the existing decompression functionality in the compression module. This will enable users to decompress their backup files directly through the CLI.
 
 ### Implementation Steps
 
 1. **Update CLI Structure**
+
    - Add a new `Decompress` command to the `Commands` enum in `src/main.rs`
    - The command will require source (compressed file) and destination (decompressed output) paths
    - Add appropriate documentation for the command
 
 2. **CLI Command Handler**
+
    - Implement a handler for the `Decompress` command in the `main()` function
    - The handler will:
      - Validate input paths
@@ -107,10 +110,12 @@
      - Provide appropriate user feedback
 
 3. **Interactive Mode Integration**
+
    - Add decompression as an option in the interactive mode selector
    - Implement an interactive flow to gather source and destination paths
 
 4. **Testing**
+
    - Create unit tests for the decompression command
    - Test with various file sizes and types
    - Test error handling for invalid input paths
@@ -127,13 +132,13 @@
 #[derive(Subcommand)]
 enum Commands {
     // Existing commands...
-    
+
     /// Decompress a file
     Decompress {
         /// Path to the compressed file (.zst)
         #[clap(short, long)]
         source: PathBuf,
-        
+
         /// Path where the decompressed file will be saved
         #[clap(short, long)]
         destination: PathBuf,
@@ -146,20 +151,20 @@
 ```rust
 match cli.command {
     // Existing commands...
-    
+
     Some(Commands::Decompress { source, destination }) => {
         log::info("Decompressing file...")?;
-        
+
         if !source.exists() {
             return Err(anyhow::anyhow!("Source file does not exist"));
         }
-        
+
         compression::decompress_file(&source, &destination)
             .context("Failed to decompress file")?;
-        
+
         log::success(&format!("File decompressed to {}", destination.display()))?;
     }
-    
+
     // Other command handlers...
 }
 ```
@@ -175,7 +180,7 @@
 
 match action {
     // Existing actions...
-    
+
     "decompress" => {
         let source_path: String = input("Path to compressed file")
             .placeholder("/path/to/file.zst")
@@ -192,7 +197,7 @@
                 }
             })
             .interact()?;
-            
+
         let destination_path: String = input("Destination path")
             .placeholder("/path/to/decompressed/file")
             .validate(|input: &String| {
@@ -203,13 +208,13 @@
                 }
             })
             .interact()?;
-            
+
         compression::decompress_file(source_path, destination_path)
             .context("Failed to decompress file")?;
-            
+
         log::success("File decompressed successfully!")?;
     }
-    
+
     // Other action handlers...
 }
 ```
@@ -217,6 +222,7 @@
 ### Testing Plan
 
 1. **Unit Tests**
+
    - Test decompression of valid compressed files
    - Test handling of invalid source paths
    - Test handling of invalid destination paths
@@ -229,12 +235,13 @@
 ### Future Enhancements
 
 1. **Batch Decompression**
+
    - Add ability to decompress multiple files at once
    - Support for directory-based decompression
 
 2. **Progress Indicators**
+
    - Add progress bars for large file decompression
 
 3. **Integrity Verification**
-   - Verify decompressed file integrity after decompression
->>>>>>> 25a87739
+   - Verify decompressed file integrity after decompression